"""
test_distance.py
----------------

Test distance algorithms.

"""

import warnings
import numpy as np
import networkx as nx
from netrd import distance
from netrd.distance import BaseDistance


def test_same_graph():
    """The distance between two equal graphs must be zero."""
    G = nx.karate_club_graph()

    for label, obj in distance.__dict__.items():
        if label in ['NonBacktrackingSpectral']:
            continue
        if isinstance(obj, type) and BaseDistance in obj.__bases__:
            dist = obj().dist(G, G)
            assert dist == 0.0


def test_different_graphs():
    """ The distance between two different graphs must be nonzero."""
    ## NOTE: This test is not totally rigorous. For example, two different
    ## networks may have the same eigenvalues, thus a method that compares
    ## their eigenvalues would result in distance 0. However, this is very
    ## unlikely in the constructed case, so we rely on it for now.
    G1 = nx.fast_gnp_random_graph(100, 0.1)
    G2 = nx.barabasi_albert_graph(100, 5)

    for obj in distance.__dict__.values():
        if isinstance(obj, type) and BaseDistance in obj.__bases__:
            dist = obj().dist(G1, G2)
            assert dist > 0.0


def test_symmetry():
    """The distance between two graphs must be symmetric."""
    G1 = nx.barabasi_albert_graph(100, 4)
    G2 = nx.fast_gnp_random_graph(100, 0.1)

    for label, obj in distance.__dict__.items():
        if label in ['NonBacktrackingSpectral']:
            continue
        if isinstance(obj, type) and BaseDistance in obj.__bases__:
            dist1 = obj().dist(G1, G2)
            dist2 = obj().dist(G2, G1)
            assert np.isclose(dist1, dist2)


def test_quantum_jsd():
    """Run the above tests again using the collision entropy instead of the
    Von Neumann entropy to ensure that all the logic of the JSD implementation
    is tested.
    """

    with warnings.catch_warnings():
        warnings.filterwarnings("ignore", message="JSD is only a metric for 0 ≤ q < 2.")
        JSD = distance.QuantumJSD()
        G = nx.karate_club_graph()
        dist = JSD.dist(G, G, beta=0.1, q=2)
        assert dist == 0.0

        G1 = nx.fast_gnp_random_graph(100, 0.1)
        G2 = nx.barabasi_albert_graph(100, 5)
        dist = JSD.dist(G1, G2, beta=0.1, q=2)
        assert dist > 0.0

        G1 = nx.barabasi_albert_graph(100, 4)
        G2 = nx.fast_gnp_random_graph(100, 0.1)
        dist1 = JSD.dist(G1, G2, beta=0.1, q=2)
        dist2 = JSD.dist(G2, G1, beta=0.1, q=2)
<<<<<<< HEAD
        assert np.isclose(dist1, dist2)
=======
        assert np.isclose(dist1, dist2)


def test_directed_input():
    with warnings.catch_warnings():
        warnings.filterwarnings(
            "ignore", message="Coercing directed graph to undirected."
        )
        G = nx.fast_gnp_random_graph(100, 0.1, directed=True)

        for label, obj in distance.__dict__.items():
            if label in ['NonBacktrackingSpectral']:
                continue
            if isinstance(obj, type) and BaseDistance in obj.__bases__:
                dist = obj().dist(G, G)
                assert dist == 0.0

        G1 = nx.fast_gnp_random_graph(100, 0.1, directed=True)
        G2 = nx.fast_gnp_random_graph(100, 0.1, directed=True)

        for label, obj in distance.__dict__.items():
            if label in ['NonBacktrackingSpectral']:
                continue
            if isinstance(obj, type) and BaseDistance in obj.__bases__:
                dist1 = obj().dist(G1, G2)
                dist2 = obj().dist(G2, G1)
                assert np.isclose(dist1, dist2)

        for obj in distance.__dict__.values():
            if isinstance(obj, type) and BaseDistance in obj.__bases__:
                dist = obj().dist(G1, G2)
                assert dist > 0.0
>>>>>>> 27435d20
<|MERGE_RESOLUTION|>--- conflicted
+++ resolved
@@ -76,11 +76,7 @@
         G2 = nx.fast_gnp_random_graph(100, 0.1)
         dist1 = JSD.dist(G1, G2, beta=0.1, q=2)
         dist2 = JSD.dist(G2, G1, beta=0.1, q=2)
-<<<<<<< HEAD
         assert np.isclose(dist1, dist2)
-=======
-        assert np.isclose(dist1, dist2)
-
 
 def test_directed_input():
     with warnings.catch_warnings():
@@ -90,18 +86,14 @@
         G = nx.fast_gnp_random_graph(100, 0.1, directed=True)
 
         for label, obj in distance.__dict__.items():
-            if label in ['NonBacktrackingSpectral']:
-                continue
             if isinstance(obj, type) and BaseDistance in obj.__bases__:
                 dist = obj().dist(G, G)
-                assert dist == 0.0
+                assert np.isclose(dist, 0.0)
 
         G1 = nx.fast_gnp_random_graph(100, 0.1, directed=True)
         G2 = nx.fast_gnp_random_graph(100, 0.1, directed=True)
 
         for label, obj in distance.__dict__.items():
-            if label in ['NonBacktrackingSpectral']:
-                continue
             if isinstance(obj, type) and BaseDistance in obj.__bases__:
                 dist1 = obj().dist(G1, G2)
                 dist2 = obj().dist(G2, G1)
@@ -110,5 +102,4 @@
         for obj in distance.__dict__.values():
             if isinstance(obj, type) and BaseDistance in obj.__bases__:
                 dist = obj().dist(G1, G2)
-                assert dist > 0.0
->>>>>>> 27435d20
+                assert dist > 0.0